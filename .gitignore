*.class

# Package Files #
*.jar
*.war
*.ear
/classes
<<<<<<< HEAD
/.settings
/.classpath
/.project
=======
/.project
/.classpath
/.settings
>>>>>>> d4eea448
<|MERGE_RESOLUTION|>--- conflicted
+++ resolved
@@ -5,12 +5,6 @@
 *.war
 *.ear
 /classes
-<<<<<<< HEAD
-/.settings
-/.classpath
-/.project
-=======
 /.project
 /.classpath
-/.settings
->>>>>>> d4eea448
+/.settings