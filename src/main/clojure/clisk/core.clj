(ns clisk.core
  (:import clisk.Util)
  (:import java.awt.image.BufferedImage)
<<<<<<< HEAD
  (:use clisk.node)
  (:use clisk.util)
  (:use clisk.functions))
=======
  (:use [clisk node functions util]))
>>>>>>> 6c986536

(set! *warn-on-reflection* true)

(set! *unchecked-math* true)

(def DEFAULT-IMAGE-WIDTH 256)

(def DEFAULT-IMAGE-HEIGHT 256)

(def ^:dynamic *anti-alias* 2)
 
(defn ^clisk.IFunction compile-fn [node]
  "Compiles clisk scalar node into an object that extends clisk.Function and clojure.lang.IFn"
  (let [code (:code (clisk.node/node node))]
    (if (nil? code) (error "Nil code in node: " node))
	  (eval
	    `(reify clisk.IFunction
	       (calc 
	         [~'this ~'x ~'y ~'z ~'t]
	           (double ~code))
	       (calc
	         [~'this ~'x ~'y ~'z]
	           (.calc ~'this ~'x ~'y ~'z 0.0))
	       (calc
	         [~'this ~'x ~'y]
	           (.calc ~'this ~'x ~'y 0.0))
	       (calc
	         [~'this ~'x]
	           (.calc ~'this ~'x 0.0))
	       (calc
	         [~'this]
	           (.calc ~'this 0.0))))))

(defn sample 
  ([node pos]
    (let [pos (vectorize pos)
          code (vectorize node)
          fns (vec (map compile-fn code))
          [x y z t] (map #(component % pos) (range 4))]
      (vec 
        (map #(.calc ^clisk.IFunction % (double x) (double y) (double z) (double t))
             fns)))))

(defn img
  "Creates a BufferedImage from the given vector function."
  ([node]
    (img node DEFAULT-IMAGE-WIDTH DEFAULT-IMAGE-HEIGHT))
  ([node w h]
    (img node w h 1.0 (/ (double h) (double w))))
  ([node w h dx dy]
    (let [node (clisk.node/node node)
          image (Util/newImage (int w) (int h))
          fr (compile-fn (:code (component 0 vector-function)))
          fg (compile-fn (:code (component 1 vector-function)))
          fb (compile-fn (:code (component 2 vector-function)))
          w (int w)
          h (int h)
          dx (double dx)
          dy (double dy)
          dw (double w)
          dh (double h)]
	    (doall (pmap 
        #(let [iy (int %)]
		      (dotimes [ix w]
		        (let [iy (int iy)
	                x (/ (* dx (+ 0.5 ix)) dw)
	                y (/ (* dy (+ 0.5 iy)) dh)
	                r (.calc fr x y 0.0 0.0)
	                g (.calc fg x y 0.0 0.0)
	                b (.calc fb x y 0.0 0.0)
	                argb (Util/toARGB r g b)]
	           (.setRGB image ix iy argb))))
        (range h)))
     image)))

(defn scale-image [img w h]
  (Util/scaleImage img (int w) (int h)))

(defn show 
  "Creates an shows an image from the given vector function"
  ([vector-function]
    (show vector-function DEFAULT-IMAGE-WIDTH DEFAULT-IMAGE-HEIGHT))
  ([vector-function w h]
    (let [scale *anti-alias*
          fw (* w scale)
          fh (* h scale)
          img (img vector-function fw fh)
          img (loop [scale scale fw fw fh fh img img]
                (if  (> scale 1)
                  (let [factor (min 2.0 scale)
                        nw (/ fw factor)
                        nh (/ fh factor)]   
	                  (recur
	                    (/ scale factor)
	                    nw
                      nh
	                    (scale-image img nw nh)))
                  img))]

      (Util/show ^BufferedImage img))))<|MERGE_RESOLUTION|>--- conflicted
+++ resolved
@@ -1,21 +1,15 @@
 (ns clisk.core
   (:import clisk.Util)
   (:import java.awt.image.BufferedImage)
-<<<<<<< HEAD
-  (:use clisk.node)
-  (:use clisk.util)
-  (:use clisk.functions))
-=======
   (:use [clisk node functions util]))
->>>>>>> 6c986536
-
+
 (set! *warn-on-reflection* true)
 
 (set! *unchecked-math* true)
 
 (def DEFAULT-IMAGE-WIDTH 256)
 
-(def DEFAULT-IMAGE-HEIGHT 256)
+(def DEFAULT-IMAGE-HEIGHT 256)
 
 (def ^:dynamic *anti-alias* 2)
  
@@ -29,16 +23,16 @@
 	         [~'this ~'x ~'y ~'z ~'t]
 	           (double ~code))
 	       (calc
-	         [~'this ~'x ~'y ~'z]
+	         [~'this ~'x ~'y ~'z]
 	           (.calc ~'this ~'x ~'y ~'z 0.0))
 	       (calc
-	         [~'this ~'x ~'y]
+	         [~'this ~'x ~'y]
 	           (.calc ~'this ~'x ~'y 0.0))
 	       (calc
-	         [~'this ~'x]
+	         [~'this ~'x]
 	           (.calc ~'this ~'x 0.0))
 	       (calc
-	         [~'this]
+	         [~'this]
 	           (.calc ~'this 0.0))))))
 
 (defn sample 
@@ -53,7 +47,7 @@
 
 (defn img
   "Creates a BufferedImage from the given vector function."
-  ([node]
+  ([node]
     (img node DEFAULT-IMAGE-WIDTH DEFAULT-IMAGE-HEIGHT))
   ([node w h]
     (img node w h 1.0 (/ (double h) (double w))))
